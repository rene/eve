// Copyright (c) 2018 Zededa, Inc.
// All rights reserved.

// Handle NetworkService setup

package zedrouter

import (
	"errors"
	"fmt"
	"github.com/satori/go.uuid"
	"github.com/vishvananda/netlink"
	"github.com/zededa/go-provision/cast"
	"github.com/zededa/go-provision/types"
	"log"
	"strings"
	"syscall"
	"time"
)

func handleNetworkServiceModify(ctxArg interface{}, key string, configArg interface{}) {
	ctx := ctxArg.(*zedrouterContext)
	pub := ctx.pubNetworkServiceStatus
	config := cast.CastNetworkServiceConfig(configArg)
	status := lookupNetworkServiceStatus(ctx, key)
	if status != nil {
		log.Printf("handleNetworkServiceModify(%s)\n", key)
		status.PendingModify = true
		pub.Publish(key, *status)
		doServiceModify(ctx, config, status)
		status.PendingModify = false
		pub.Publish(key, *status)
	} else {
		handleNetworkServiceCreate(ctx, key, config)
	}
}

func handleNetworkServiceCreate(ctx *zedrouterContext, key string, config types.NetworkServiceConfig) {
	log.Printf("handleNetworkServiceCreate(%s)\n", key)

	pub := ctx.pubNetworkServiceStatus
	status := types.NetworkServiceStatus{
		UUID:        config.UUID,
		DisplayName: config.DisplayName,
		Type:        config.Type,
		AppLink:     config.AppLink,
		Adapter:     config.Adapter,
	}
	status.PendingAdd = true
	pub.Publish(key, status)
	err := doServiceCreate(config, &status)
	if err != nil {
		log.Printf("doServiceCreate(%s) failed: %s\n", key, err)
		status.Error = err.Error()
		status.ErrorTime = time.Now()
		status.PendingAdd = false
		pub.Publish(key, status)
		return
	}
	pub.Publish(key, status)
	if config.Activate {
		err := doServiceActivate(ctx, config, &status)
		if err != nil {
			log.Printf("doServiceActivate(%s) failed: %s\n", key, err)
			status.Error = err.Error()
			status.ErrorTime = time.Now()
		} else {
			status.Activated = true
		}
	}
	status.PendingAdd = false
	pub.Publish(key, status)
}

func handleNetworkServiceDelete(ctxArg interface{}, key string) {
	log.Printf("handleNetworkServiceDelete(%s)\n", key)
	ctx := ctxArg.(*zedrouterContext)
	pub := ctx.pubNetworkServiceStatus
	status := lookupNetworkServiceStatus(ctx, key)
	if status == nil {
		log.Printf("handleNetworkServiceDelete: unknown %s\n", key)
		return
	}
	status.PendingDelete = true
	pub.Publish(key, *status)
	if status.Activated {
		doServiceInactivate(ctx, status)
		pub.Publish(key, *status)
	}
	doServiceDelete(status)
	status.PendingDelete = false
	pub.Unpublish(key)
}

func doServiceCreate(config types.NetworkServiceConfig, status *types.NetworkServiceStatus) error {
	log.Printf("doServiceCreate NetworkService key %s type %d\n",
		config.UUID, config.Type)

	var err error

	switch config.Type {
	case types.NST_STRONGSWAN:
		err = strongswanCreate(config, status)
	case types.NST_LISP:
		err = lispCreate(config, status)
	case types.NST_BRIDGE:
		err = bridgeCreate(config, status)
	case types.NST_NAT:
		err = natCreate(config, status)
	case types.NST_LB:
		errStr := "doServiceCreate NetworkService LB not yet supported"
		err = errors.New(errStr)
	default:
		errStr := fmt.Sprintf("doServiceCreate NetworkService %d not yet supported",
			config.Type)
		err = errors.New(errStr)
	}
	return err
}

func doServiceModify(ctx *zedrouterContext, config types.NetworkServiceConfig,
	status *types.NetworkServiceStatus) {

	log.Printf("doServiceModify NetworkService key %s\n", config.UUID)
	if config.Type != status.Type ||
		config.AppLink != status.AppLink ||
		config.Adapter != status.Adapter {
		errStr := fmt.Sprintf("doServiceModify NetworkService can't change key %s",
			config.UUID)
		log.Println(errStr)
		status.Error = errStr
		status.ErrorTime = time.Now()
		return
	}

	if config.Activate && !status.Activated {
		err := doServiceActivate(ctx, config, status)
		if err != nil {
			log.Printf("doServiceActivate(%s) failed: %s\n",
				config.UUID.String(), err)
			status.Error = err.Error()
			status.ErrorTime = time.Now()
		} else {
			status.Activated = true
		}
	} else if status.Activated && !config.Activate {
		doServiceInactivate(ctx, status)
		status.Activated = false
	}
}

func doServiceActivate(ctx *zedrouterContext, config types.NetworkServiceConfig,
	status *types.NetworkServiceStatus) error {

	log.Printf("doServiceActivate NetworkService key %s type %d\n",
		config.UUID, config.Type)

	// We must have an existing AppLink to activate
	// Make sure we have a NetworkObjectConfig if we have a UUID
	// Returns nil if UUID is zero
	netconf, err := getNetworkObjectConfig(ctx, config.AppLink)
	if err != nil {
		// XXX need a fallback/retry!!
		return err
	}
	if netconf == nil {
		return errors.New(fmt.Sprintf("No AppLink for %s", config.UUID))
	}

	// Check that Adapter is either "uplink", "freeuplink", or
	// an existing ifname assigned to doServicemO/zedrouter. A Bridge
	// only works with a single adapter interface.
	allowUplink := (config.Type != types.NST_BRIDGE)
	err = validateAdapter(config.Adapter, allowUplink)
	if err != nil {
		return err
	}

	// XXX the Activate code needs NetworkObjectConfig with buN interface...
	switch config.Type {
	case types.NST_STRONGSWAN:
		err = strongswanActivate(config, status)
	case types.NST_LISP:
		err = lispActivate(config, status)
	case types.NST_BRIDGE:
		err = bridgeActivate(config, status)
		// XXX also need to call when IP address set/changed
		if err != nil {
			updateBridgeIPAddr(ctx, config.AppLink)
		}
	case types.NST_NAT:
		err = natActivate(config, status)
	case types.NST_LB:
		errStr := "doServiceActivate NetworkService LB not yet supported"
		err = errors.New(errStr)
	default:
		errStr := fmt.Sprintf("doServiceActivate NetworkService %d not yet supported",
			config.Type)
		err = errors.New(errStr)
	}
	return err
}

func validateAdapter(adapter string, allowUplink bool) error {
	if allowUplink {
		if strings.EqualFold(adapter, "uplink") {
			return nil
		}
		if strings.EqualFold(adapter, "freeuplink") {
			return nil
		}
	}
	// XXX look for ifname; this assumes it exists in dom0/zedrouter
	// and not assigned to pciback
	link, _ := netlink.LinkByName(adapter)
	if link == nil {
		errStr := fmt.Sprintf("Unknown adapter %s", adapter)
		return errors.New(errStr)
	}
	return nil
}

func doServiceInactivate(ctx *zedrouterContext,
	status *types.NetworkServiceStatus) {

	log.Printf("doServiceInactivate NetworkService key %s type %d\n",
		status.UUID, status.Type)

	switch status.Type {
	case types.NST_STRONGSWAN:
		strongswanInactivate(status)
	case types.NST_LISP:
		lispInactivate(status)
	case types.NST_BRIDGE:
		bridgeInactivate(status)
		updateBridgeIPAddr(ctx, status.AppLink)
	case types.NST_NAT:
		natInactivate(status)
	case types.NST_LB:
		errStr := "doServiceInactivate NetworkService LB not yet supported"
		log.Println(errStr)
	default:
		errStr := fmt.Sprintf("doServiceInactivate NetworkService %d not yet supported",
			status.Type)
		log.Println(errStr)
	}
}

func doServiceDelete(status *types.NetworkServiceStatus) {
	log.Printf("doServiceDelete NetworkService key %s type %d\n",
		status.UUID, status.Type)
	// Anything to do except the inactivate already done?
	switch status.Type {
	case types.NST_STRONGSWAN:
		strongswanDelete(status)
	case types.NST_LISP:
		lispDelete(status)
	case types.NST_BRIDGE:
		bridgeDelete(status)
	case types.NST_NAT:
		natDelete(status)
	case types.NST_LB:
		errStr := "doServiceDelete NetworkService LB not yet supported"
		log.Println(errStr)
	default:
		errStr := fmt.Sprintf("doServiceDelete NetworkService %d not yet supported",
			status.Type)
		log.Println(errStr)
	}
}

<<<<<<< HEAD
func lookupNetworkServiceConfig(ctx *zedrouterContext, key string) *types.NetworkServiceConfig {

	sub := ctx.subNetworkServiceConfig
	c, _ := sub.Get(key)
	if c == nil {
		return nil
	}
	config := cast.CastNetworkServiceConfig(c)
	return &config
}

func lookupNetworkServiceStatus(ctx *zedrouterContext, key string) *types.NetworkServiceStatus {

	pub := ctx.pubNetworkServiceStatus
	st, _ := pub.Get(key)
	if st == nil {
		return nil
	}
	status := cast.CastNetworkServiceStatus(st)
	return &status
}

// Entrypoint from networkobject to look for a bridge's IP address
func getBridgeService(ctx *zedrouterContext, appLink uuid.UUID) (string, error) {
	// Find any service which is associated with the appLink UUID
	log.Printf("getBridgeService(%s)\n", appLink.String())
	status := lookupAppLink(ctx, appLink)
	if status == nil {
		log.Printf("getBridgeService: no NetworkServiceStatus\n")
		return "", nil
	}
	if status.Type != types.NST_BRIDGE {
		log.Printf("getBridgeService: service not a bridge; type %d\n",
			status.Type)
		return "", nil
	}
	if status.Adapter == "" {
		log.Printf("getBridgeService: bridge but no Adapter\n")
		return "", nil
	}

	// Get IP address from adapter
	link, err := netlink.LinkByName(status.Adapter)
	if err != nil {
		return "", err
	}
	// XXX Add IPv6; ignore link-locals.
	addrs, err := netlink.AddrList(link, syscall.AF_INET)
	if err != nil {
		return "", err
	}
	for _, addr := range addrs {
		log.Printf("getBridgeService: found addr %s\n", addr.String())
		return addr.String(), nil
	}
	log.Printf("getBridgeService: no IP address on %s yet\n",
		status.Adapter)
	return "", nil
}

func lookupAppLink(ctx *zedrouterContext, appLink uuid.UUID) *types.NetworkServiceStatus {
	log.Printf("lookupAppLink(%s)\n", appLink.String())
	pub := ctx.pubNetworkServiceStatus
	items := pub.GetAll()
	for _, st := range items {
		status := cast.CastNetworkServiceStatus(st)
		if status.UUID != appLink {
			return &status
		}
	}
	return nil
}

// ==== StrongSwan

func strongswanCreate(config types.NetworkServiceConfig,
	status *types.NetworkServiceStatus) error {

	return nil
}

func strongswanActivate(config types.NetworkServiceConfig,
	status *types.NetworkServiceStatus) error {

	return nil
}

func strongswanInactivate(status *types.NetworkServiceStatus) {
}

func strongswanDelete(status *types.NetworkServiceStatus) {
}

=======
>>>>>>> f1bf972c
// ==== Lisp

func lispCreate(config types.NetworkServiceConfig,
	status *types.NetworkServiceStatus) error {

	return nil
}

func lispActivate(config types.NetworkServiceConfig,
	status *types.NetworkServiceStatus) error {

	return nil
}

func lispInactivate(status *types.NetworkServiceStatus) {
}

func lispDelete(status *types.NetworkServiceStatus) {
}

// ==== Bridge

func bridgeCreate(config types.NetworkServiceConfig,
	status *types.NetworkServiceStatus) error {

	return nil
}

func bridgeActivate(config types.NetworkServiceConfig,
	status *types.NetworkServiceStatus) error {

	return nil
}

func bridgeInactivate(status *types.NetworkServiceStatus) {
}

func bridgeDelete(status *types.NetworkServiceStatus) {
}

// ==== Nat

func natCreate(config types.NetworkServiceConfig,
	status *types.NetworkServiceStatus) error {

	return nil
}

func natActivate(config types.NetworkServiceConfig,
	status *types.NetworkServiceStatus) error {

	return nil
}

func natInactivate(status *types.NetworkServiceStatus) {
}

func natDelete(status *types.NetworkServiceStatus) {
}<|MERGE_RESOLUTION|>--- conflicted
+++ resolved
@@ -269,7 +269,6 @@
 	}
 }
 
-<<<<<<< HEAD
 func lookupNetworkServiceConfig(ctx *zedrouterContext, key string) *types.NetworkServiceConfig {
 
 	sub := ctx.subNetworkServiceConfig
@@ -343,28 +342,6 @@
 	return nil
 }
 
-// ==== StrongSwan
-
-func strongswanCreate(config types.NetworkServiceConfig,
-	status *types.NetworkServiceStatus) error {
-
-	return nil
-}
-
-func strongswanActivate(config types.NetworkServiceConfig,
-	status *types.NetworkServiceStatus) error {
-
-	return nil
-}
-
-func strongswanInactivate(status *types.NetworkServiceStatus) {
-}
-
-func strongswanDelete(status *types.NetworkServiceStatus) {
-}
-
-=======
->>>>>>> f1bf972c
 // ==== Lisp
 
 func lispCreate(config types.NetworkServiceConfig,
