--- conflicted
+++ resolved
@@ -138,14 +138,9 @@
 }
 
 // Indexed by UUIDandVersion as above
-type  PartitionInfo struct {
-<<<<<<< HEAD
+type PartitionInfo struct {
 	UUIDandVersion  UUIDandVersion
+	BaseOsVersion	string	// For user-friendly debug
 	ImageSha256     string
 	PartitionLabel  string
-=======
-	UUIDandVersion    UUIDandVersion
-	BaseOsVersion	  string	// For user-friendly debug
-	PartitionLabel    string
->>>>>>> fb18e741
 }
